import db from '../models/index.js';

/**
 * @swagger
 * tags:
 *   - name: Courses
 *     description: Course management
 */

/**
 * @swagger
 * /courses:
 *   post:
 *     summary: Create a new course
 *     tags: [Courses]
 *     requestBody:
 *       required: true
 *       content:
 *         application/json:
 *           schema:
 *             type: object
 *             required: [title, description, TeacherId]
 *             properties:
 *               title:
 *                 type: string
 *               description:
 *                 type: string
 *               TeacherId:
 *                 type: integer
 *     responses:
 *       201:
 *         description: Course created
 */
export const createCourse = async (req, res) => {
    try {
        const course = await db.Course.create(req.body);
        res.status(201).json(course);
    } catch (err) {
        res.status(500).json({ error: err.message });
    }
};

/**
 * @swagger
 * /courses:
 *   get:
 *     summary: Get all courses
 *     tags: [Courses]
 *     parameters:
 *       - in: query
 *         name: page
 *         schema: { type: integer, default: 1 }
 *         description: Page number
 *       - in: query
 *         name: limit
 *         schema: { type: integer, default: 10 }
 *         description: Number of items per page
 *     responses:
 *       200:
 *         description: List of courses
 */
export const getAllCourses = async (req, res) => {
<<<<<<< HEAD
=======

    // take certain amount at a time
>>>>>>> ee68bf02
    const limit = parseInt(req.query.limit) || 10;
    // which page to take
    const page = parseInt(req.query.page) || 1;
    const sort = req.query.sort === 'desc' ? 'DESC' : 'ASC';

    // Parse populate param (e.g., "teacher,students")
    const populate = req.query.populate ? req.query.populate.split(',') : [];

    // Build include array based on populate param
    const include = [];
    if (populate.includes('teacher')) {
        include.push({ model: db.Teacher, attributes: ['id', 'name'] });
    }
    if (populate.includes('students')) {
        include.push({ model: db.Student, attributes: ['id', 'name'] });
    }

    const total = await db.Course.count();

    try {
        const courses = await db.Course.findAll({
            limit: limit,
            offset: (page - 1) * limit,
            order: [['createdAt', sort]],
            include: include
        });
        res.json({
            meta: {
                totalItems: total,
                page: page,
                totalPages: Math.ceil(total / limit),
            },
            data: courses,
        });
    } catch (err) {
        res.status(500).json({ error: err.message });
    }
};

/**
 * @swagger
 * /courses/{id}:
 *   get:
 *     summary: Get a course by ID
 *     tags: [Courses]
 *     parameters:
 *       - in: path
 *         name: id
 *         required: true
 *         schema: { type: integer }
 *     responses:
 *       200:
 *         description: Course found
 *       404:
 *         description: Not found
 */
export const getCourseById = async (req, res) => {
    try {
        const course = await db.Course.findByPk(req.params.id, { include: [db.Student, db.Teacher] });
        if (!course) return res.status(404).json({ message: 'Not found' });
        res.json(course);
    } catch (err) {
        res.status(500).json({ error: err.message });
    }
};

/**
 * @swagger
 * /courses/{id}:
 *   put:
 *     summary: Update a course
 *     tags: [Courses]
 *     parameters:
 *       - in: path
 *         name: id
 *         required: true
 *         schema: { type: integer }
 *     requestBody:
 *       required: true
 *       content:
 *         application/json:
 *           schema: { type: object }
 *     responses:
 *       200:
 *         description: Course updated
 */
export const updateCourse = async (req, res) => {
    try {
        const course = await db.Course.findByPk(req.params.id);
        if (!course) return res.status(404).json({ message: 'Not found' });
        await course.update(req.body);
        res.json(course);
    } catch (err) {
        res.status(500).json({ error: err.message });
    }
};

/**
 * @swagger
 * /courses/{id}:
 *   delete:
 *     summary: Delete a course
 *     tags: [Courses]
 *     parameters:
 *       - in: path
 *         name: id
 *         required: true
 *         schema: { type: integer }
 *     responses:
 *       200:
 *         description: Course deleted
 */
export const deleteCourse = async (req, res) => {
    try {
        const course = await db.Course.findByPk(req.params.id);
        if (!course) return res.status(404).json({ message: 'Not found' });
        await course.destroy();
        res.json({ message: 'Deleted' });
    } catch (err) {
        res.status(500).json({ error: err.message });
    }
};<|MERGE_RESOLUTION|>--- conflicted
+++ resolved
@@ -60,11 +60,6 @@
  *         description: List of courses
  */
 export const getAllCourses = async (req, res) => {
-<<<<<<< HEAD
-=======
-
-    // take certain amount at a time
->>>>>>> ee68bf02
     const limit = parseInt(req.query.limit) || 10;
     // which page to take
     const page = parseInt(req.query.page) || 1;
@@ -103,7 +98,6 @@
         res.status(500).json({ error: err.message });
     }
 };
-
 /**
  * @swagger
  * /courses/{id}:

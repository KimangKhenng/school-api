--- conflicted
+++ resolved
@@ -94,7 +94,6 @@
             include: include, // Use the dynamic include array
         });
         res.json({
-<<<<<<< HEAD
             data: courses,
             meta: {
                 total: total,
@@ -102,14 +101,6 @@
                 limit: limit,
                 totalPages: Math.ceil(total / limit),
             },
-=======
-            meta: {
-                totalItems: total,
-                page: page,
-                totalPages: Math.ceil(total / limit),
-            },
-            data: courses,
->>>>>>> b9b10df7
         });
     } catch (err) {
         res.status(500).json({ error: err.message });
